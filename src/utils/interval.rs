use std::ops::{Range, Deref};

/// An `Interval` wraps the `std::ops::Range` from the stdlib and is defined by a start and end field
/// where end should be >= start.
#[derive(Debug, Clone, Eq, PartialEq)]
pub struct Interval<N: Ord + Clone>(Range<N>);

impl<N: Ord + Clone> Interval<N> {
    /// Construct a new `Interval` from the given Range.
    /// Will return `Err` if end < start.
    pub fn new(r: Range<N>) -> Result<Interval<N>, IntervalError> {
        if r.end >= r.start {
            Ok(Interval(r))
        } else {
            Err(IntervalError::InvalidRange)
        }
    }
}

/// Convert a `Range` into an `Interval`. This conversion will panic if the `Range` has end < start
impl<N: Ord + Clone> From<Range<N>> for Interval<N> {
    fn from(r: Range<N>) -> Self {
        match Interval::new(r) {
            Ok(interval) => interval,
<<<<<<< HEAD
            Err(IntervalError::InvalidRange) => panic!("Cannot convert negative width range to interval")
=======
            Err(_) => panic!("Cannot convert negative width range to interval"),
>>>>>>> caa936ee
        }
    }
}

/// Convert a reference to a `Range` to an interval by cloning. This conversion will panic if the
/// `Range` has end < start
impl<'a, N: Ord + Clone> From<&'a Range<N>> for Interval<N> {
    fn from(r: &Range<N>) -> Self {
        match Interval::new(r.clone()) {
            Ok(interval) => interval,
<<<<<<< HEAD
            Err(IntervalError::InvalidRange) => panic!("Cannot convert negative width range to interval")
=======
            Err(_) => panic!("Cannot convert negative width range to interval"),
>>>>>>> caa936ee
        }
    }
}


/// Use the `Deref` operator to get a reference to `Range` wrapped by the `Interval` newtype.
impl<N: Ord + Clone> Deref for Interval<N> {
    type Target = Range<N>;

    fn deref(&self) -> &Self::Target {
        &self.0
    }
}

quick_error! {
    #[derive(Debug)]
    pub enum IntervalError {
        InvalidRange {
            description("An Interval must have a Range with a positive width")
        }
    }
}

#[cfg(test)]
mod tests {
    use super::Interval;

    #[test]
    #[should_panic]
    fn negative_width_range() {
        let _ = Interval::from(10..5);
    }

    #[test]
    fn range_interval_conversions() {
        assert_eq!(Interval::new(1..10).unwrap(), (1..10).into());
        assert_eq!(Interval::from(1..10), Interval::new(1..10).unwrap());
        //deref access
        let r = Interval::new(1..10).unwrap();
        assert_eq!(*r, (1..10));
        assert_eq!(r.start, 1);
        assert_eq!(r.end, 10);
    }
}<|MERGE_RESOLUTION|>--- conflicted
+++ resolved
@@ -22,11 +22,7 @@
     fn from(r: Range<N>) -> Self {
         match Interval::new(r) {
             Ok(interval) => interval,
-<<<<<<< HEAD
-            Err(IntervalError::InvalidRange) => panic!("Cannot convert negative width range to interval")
-=======
-            Err(_) => panic!("Cannot convert negative width range to interval"),
->>>>>>> caa936ee
+            Err(IntervalError::InvalidRange) => panic!("Cannot convert negative width range to interval"),
         }
     }
 }
@@ -37,11 +33,7 @@
     fn from(r: &Range<N>) -> Self {
         match Interval::new(r.clone()) {
             Ok(interval) => interval,
-<<<<<<< HEAD
-            Err(IntervalError::InvalidRange) => panic!("Cannot convert negative width range to interval")
-=======
-            Err(_) => panic!("Cannot convert negative width range to interval"),
->>>>>>> caa936ee
+            Err(IntervalError::InvalidRange) => panic!("Cannot convert negative width range to interval"),
         }
     }
 }
